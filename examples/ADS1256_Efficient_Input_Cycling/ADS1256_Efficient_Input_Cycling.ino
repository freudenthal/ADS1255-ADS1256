// Arudino Sample Code to use ADS1256 library
<<<<<<< HEAD
// Efficient Input Cycling
// Reads 4 differential channels using effiecient input cycling
/* Sensor reading:
  sensor1 = differential input connected on AIN0 - AIN1
  sensor2 = differential input connected on AIN2 - AIN3
  sensor3 = differential input connected on AIN4 - AIN5
  sensor4 = differential input connected on AIN6 - AIN7
*/
// to learn further, read on datasheet page 21, figure 19 : Cycling the ADS1256 Input Multiplexer
// Written by Adien Akhmad, August 2015
// Modfified  Jan 2019 by Axel Sepulveda for ATMEGA328

=======
// Reads 4 differential channels using effiecient input cycling
// Written by Adien Akhmad, August 2015
// Modfified  Jan 2019 by Axel Sepulveda for ATMEGA328
>>>>>>> c59d94d2

#include <ADS1256.h>
#include <SPI.h>

float clockMHZ = 7.68; // crystal frequency used on ADS1256
float vRef = 2.5; // voltage reference
// Initialize ADS1256 object
ADS1256 adc(clockMHZ,vRef,false); // RESETPIN is permanently tied to 3.3v



float sensor1, sensor2, sensor3, sensor4;


void setup()
{
  Serial.begin(9600);
  
  Serial.println("Starting ADC");

  // start the ADS1256 with data rate of 15 SPS
  // other data rates: 
  // ADS1256_DRATE_30000SPS
  // ADS1256_DRATE_15000SPS
  // ADS1256_DRATE_7500SPS
  // ADS1256_DRATE_3750SPS
  // ADS1256_DRATE_2000SPS
  // ADS1256_DRATE_1000SPS
  // ADS1256_DRATE_500SPS
  // ADS1256_DRATE_100SPS
  // ADS1256_DRATE_60SPS
  // ADS1256_DRATE_50SPS
  // ADS1256_DRATE_30SPS
  // ADS1256_DRATE_25SPS
  // ADS1256_DRATE_15SPS
  // ADS1256_DRATE_10SPS
  // ADS1256_DRATE_5SPS
  // ADS1256_DRATE_2_5SPS
  // 
  // NOTE : Data Rate vary depending on crystal frequency. Data rates listed below assumes the crystal frequency is 7.68Mhz
  //        for other frequency consult the datasheet.
  //Posible Gains 
  //ADS1256_GAIN_1 
  //ADS1256_GAIN_2 
  //ADS1256_GAIN_4 
  //ADS1256_GAIN_8 
  //ADS1256_GAIN_16 
  //ADS1256_GAIN_32 
  //ADS1256_GAIN_64 
  adc.begin(ADS1256_DRATE_15SPS,ADS1256_GAIN_1,false); 

  Serial.println("ADC Started");
  
   // Set MUX Register to AINO and AIN1 so it start doing the ADC conversion
  adc.setChannel(0,1);
}

void loop()
{ 

  // Efficient Input Cycling
  // to learn further, read on datasheet page 21, figure 19 : Cycling the ADS1256 Input Multiplexer
  
  adc.waitDRDY(); // wait for DRDY to go low before changing multiplexer register
  adc.setChannel(2,3);   // Set the MUX for differential between ch2 and 3 
  sensor1 = adc.readCurrentChannel(); // DOUT arriving here are from MUX AIN0 and AIN1

  adc.waitDRDY();
  adc.setChannel(4,5);
  sensor2 = adc.readCurrentChannel(); //// DOUT arriving here are from MUX AIN2 and AIN3

  adc.waitDRDY();
  adc.setChannel(6,7);
  sensor3 = adc.readCurrentChannel(); // DOUT arriving here are from MUX AIN4 and AIN5

  adc.waitDRDY();
  adc.setChannel(0,1); // switch back to MUX AIN0 and AIN1
  sensor4 = adc.readCurrentChannel(); // DOUT arriving here are from MUX AIN6 and AIN7

  //print the result.
  Serial.print(sensor1,10);
  Serial.print("\t");
  Serial.print(sensor2,10);
  Serial.print("\t");
  Serial.print(sensor3,10);
  Serial.print("\t");
  Serial.println(sensor4,10);
}
<|MERGE_RESOLUTION|>--- conflicted
+++ resolved
@@ -1,5 +1,5 @@
 // Arudino Sample Code to use ADS1256 library
-<<<<<<< HEAD
+
 // Efficient Input Cycling
 // Reads 4 differential channels using effiecient input cycling
 /* Sensor reading:
@@ -12,11 +12,6 @@
 // Written by Adien Akhmad, August 2015
 // Modfified  Jan 2019 by Axel Sepulveda for ATMEGA328
 
-=======
-// Reads 4 differential channels using effiecient input cycling
-// Written by Adien Akhmad, August 2015
-// Modfified  Jan 2019 by Axel Sepulveda for ATMEGA328
->>>>>>> c59d94d2
 
 #include <ADS1256.h>
 #include <SPI.h>
